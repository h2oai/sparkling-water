/*
* Licensed to the Apache Software Foundation (ASF) under one or more
* contributor license agreements.  See the NOTICE file distributed with
* this work for additional information regarding copyright ownership.
* The ASF licenses this file to You under the Apache License, Version 2.0
* (the "License"); you may not use this file except in compliance with
* the License.  You may obtain a copy of the License at
*
*    http://www.apache.org/licenses/LICENSE-2.0
*
* Unless required by applicable law or agreed to in writing, software
* distributed under the License is distributed on an "AS IS" BASIS,
* WITHOUT WARRANTIES OR CONDITIONS OF ANY KIND, either express or implied.
* See the License for the specific language governing permissions and
* limitations under the License.
*/
package water.support

import java.io._
import java.net.URI

import hex.Model
import hex.genmodel.{ModelMojoReader, MojoModel, MojoReaderBackendFactory}
import water.persist.Persist
import water.{AutoBuffer, H2O, Key, Keyed}
import org.apache.spark.SparkContext
import org.apache.hadoop.fs.{FileSystem, Path}

trait ModelSerializationSupport {

  def exportH2OModel(model: Model[_, _, _], destination: URI): URI = {
    val modelKey = model._key.asInstanceOf[Key[_ <: Keyed[_ <: Keyed[_ <: AnyRef]]]]
    val p: Persist = H2O.getPM.getPersistForURI(destination)
    val os: OutputStream = p.create(destination.toString, true)
    model.writeAll(new AutoBuffer(os, true)).close

    destination
  }

  def loadH2OModel[M <: Model[_, _, _]](source: URI): M = {
    val p: Persist = H2O.getPM.getPersistForURI(source)
    val is: InputStream = p.open(source.toString)
    Keyed.readAll(new AutoBuffer(is)).asInstanceOf[M]
  }


  def exportPOJOModel(model: Model[_, _, _], destination: URI): URI = {
    val destFile = new File(destination)
    val fos = new FileOutputStream(destFile)
    val writer = new model.JavaModelStreamWriter(false)
    try {
      writer.writeTo(fos)
    } finally {
      fos.close()
    }
    destination
  }

<<<<<<< HEAD
  def exportMOJOModel(model: Model[_, _, _], destination: URI): URI = {
    val destFile = new File(destination)
    val fos = new FileOutputStream(destFile)
    model.getMojo.writeTo(fos)
=======
  def exportMOJOModel(model: Model[_, _, _], destination: URI, sc: SparkContext): URI = {
    if (destination.getScheme() == "hdfs") {
      try {
        val fs = FileSystem.get(sc.hadoopConfiguration)
        val output = fs.create(new Path(destination))
        val os = new BufferedOutputStream(output)
        model.getMojo.writeTo(os)
      } catch {
        case e: IllegalArgumentException =>
          throw new IllegalArgumentException (s"Error while writing to HDFS " +
            s"(most likely no HDFS is available) in destination $destination : ${e.getMessage}")
      }
    } else {
      val destFile = new File(destination)
      val fos = new FileOutputStream(destFile)
      model.getMojo.writeTo(fos)
    }
>>>>>>> 003cddb4
    destination
  }

  def loadMOJOModel(source: URI): MojoModel = {
    hex.genmodel.MojoModel.load(source.getPath)
  }
}

object ModelSerializationSupport extends ModelSerializationSupport {

  def getMojo(model: Model[_, _, _]): (MojoModel, Array[Byte]) = {
    val mojoData = getMojoData(model)
    val bais = new ByteArrayInputStream(mojoData)
    val reader = MojoReaderBackendFactory.createReaderBackend(bais, MojoReaderBackendFactory.CachingStrategy.MEMORY)
    (ModelMojoReader.readFrom(reader), mojoData)
  }

  def getMojoModel(model: Model[_, _, _]) = {
    val mojoData = getMojoData(model)
    val bais = new ByteArrayInputStream(mojoData)
    val reader = MojoReaderBackendFactory.createReaderBackend(bais, MojoReaderBackendFactory.CachingStrategy.MEMORY)
    ModelMojoReader.readFrom(reader)
  }

  def getMojoModel(mojoData: Array[Byte]) = {
    val is = new ByteArrayInputStream(mojoData)
    val reader = MojoReaderBackendFactory.createReaderBackend(is, MojoReaderBackendFactory.CachingStrategy.MEMORY)
    ModelMojoReader.readFrom(reader)
  }

  def getMojoData(model: Model[_, _, _]) = {
    val baos = new ByteArrayOutputStream()
    model.getMojo.writeTo(baos)
    baos.toByteArray
  }

}<|MERGE_RESOLUTION|>--- conflicted
+++ resolved
@@ -56,12 +56,7 @@
     destination
   }
 
-<<<<<<< HEAD
-  def exportMOJOModel(model: Model[_, _, _], destination: URI): URI = {
-    val destFile = new File(destination)
-    val fos = new FileOutputStream(destFile)
-    model.getMojo.writeTo(fos)
-=======
+
   def exportMOJOModel(model: Model[_, _, _], destination: URI, sc: SparkContext): URI = {
     if (destination.getScheme() == "hdfs") {
       try {
@@ -79,7 +74,6 @@
       val fos = new FileOutputStream(destFile)
       model.getMojo.writeTo(fos)
     }
->>>>>>> 003cddb4
     destination
   }
 

--- conflicted
+++ resolved
@@ -3,11 +3,8 @@
 
 MOJO scoring pipeline artifacts can be used in Spark to deploy predictions in parallel using the Sparkling Water API. This section shows how to load and run predictions on the MOJO scoring pipeline in Spark using Scala and the Python API.
 
-<<<<<<< HEAD
-=======
 Sparkling Water is backwards compatible with MOJO versions produced by older Driverless AI versions.
 
->>>>>>> ee4f3e6c
 Requirements
 ''''''''''''
 

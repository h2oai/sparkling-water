--- conflicted
+++ resolved
@@ -21,15 +21,10 @@
 __all__ = ["H2OMOJOModel", "H2OSupervisedMOJOModel", "H2OTreeBasedSupervisedMOJOModel", "H2OUnsupervisedMOJOModel",
            "H2OTreeBasedUnsupervisedMOJOModel", "H2OMOJOPipelineModel", "H2OMOJOSettings", "H2OBinaryModel",
            "H2OKMeansMOJOModel", "H2OGLMMOJOModel", "H2OGAMMOJOModel", "H2OGBMMOJOModel", "H2OXGBoostMOJOModel",
-<<<<<<< HEAD
            "H2ODeepLearningMOJOModel", "H2ODRFMOJOModel", "H2OIsolationForestMOJOModel", "H2OPCAMOJOModel",
            "H2OGLRMMOJOModel", "H2OCoxPHMOJOModel", "H2ORuleFitMOJOModel", "H2OWord2VecMOJOModel",
-           "H2ORegressionMetrics", "H2OMultinomialMetrics", "H2OBinomialMetrics"]
-=======
-           "H2ODeepLearningMOJOModel", "H2ODRFMOJOModel", "H2OIsolationForestMOJOModel",
-           "H2OExtendedIsolationForestMOJOModel", "H2OPCAMOJOModel", "H2OGLRMMOJOModel", "H2OCoxPHMOJOModel",
-           "H2ORuleFitMOJOModel", "H2OWord2VecMOJOModel"]
->>>>>>> 329d0788
+           "H2OExtendedIsolationorestMOJOModel", "H2ORegressionMetrics", "H2OMultinomialMetrics",
+           "H2OBinomialMetrics"]
 
 from pysparkling.initializer import Initializer
 

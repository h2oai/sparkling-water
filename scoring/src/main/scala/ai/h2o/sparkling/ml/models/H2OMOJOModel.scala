/*
 * Licensed to the Apache Software Foundation (ASF) under one or more
 * contributor license agreements.  See the NOTICE file distributed with
 * this work for additional information regarding copyright ownership.
 * The ASF licenses this file to You under the Apache License, Version 2.0
 * (the "License"); you may not use this file except in compliance with
 * the License.  You may obtain a copy of the License at
 *
 *    http://www.apache.org/licenses/LICENSE-2.0
 *
 * Unless required by applicable law or agreed to in writing, software
 * distributed under the License is distributed on an "AS IS" BASIS,
 * WITHOUT WARRANTIES OR CONDITIONS OF ANY KIND, either express or implied.
 * See the License for the specific language governing permissions and
 * limitations under the License.
 */

package ai.h2o.sparkling.ml.models

import java.io.{File, InputStream}

import _root_.hex.genmodel.attributes.ModelJsonReader
import _root_.hex.genmodel.easy.EasyPredictModelWrapper
import _root_.hex.genmodel.{MojoModel, MojoReaderBackendFactory}
import ai.h2o.sparkling.ml.internals.{H2OMetric, H2OModelCategory}
import ai.h2o.sparkling.ml.params._
import ai.h2o.sparkling.ml.utils.Utils
import ai.h2o.sparkling.utils.SparkSessionUtils
import com.google.gson._
import hex.ModelCategory
import org.apache.spark.ml.param.{IntParam, LongParam, DoubleParam, ParamMap}
import org.apache.spark.sql._
import org.apache.spark.sql.expressions.UserDefinedFunction
import org.apache.spark.sql.functions._
import ai.h2o.sparkling.macros.DeprecatedMethod
import _root_.hex.genmodel.attributes.Table.ColumnType
import ai.h2o.sparkling.api.generation.common.MetricNameConverter
import ai.h2o.sparkling.ml.metrics.H2OMetrics
import org.apache.spark.expose.Logging
import org.apache.spark.ml.Model
import org.apache.spark.sql.catalyst.expressions.GenericRowWithSchema
import org.apache.spark.sql.types._

import scala.collection.JavaConverters._
import scala.reflect.ClassTag

abstract class H2OMOJOModel
  extends Model[H2OMOJOModel]
  with H2OMOJOFlattenedInput
  with HasMojo
  with H2OMOJOWritable
  with H2OMOJOModelUtils
  with SpecificMOJOParameters
  with H2OBaseMOJOParams
  with HasFeatureTypesOnMOJO
  with Logging {

  H2OMOJOCache.startCleanupThread()
  protected final val modelDetails: NullableStringParam =
    new NullableStringParam(this, "modelDetails", "Raw details of this model.")
  protected final val trainingMetrics: MapStringDoubleParam =
    new MapStringDoubleParam(this, "trainingMetrics", "Training metrics represented as a map.")
  protected final val trainingMetricsObject: NullableMetricsParam =
    new NullableMetricsParam(this, "trainingMetricsObject", "Training metrics in strongly typed object.")
  protected final val validationMetrics: MapStringDoubleParam =
    new MapStringDoubleParam(this, "validationMetrics", "Validation metrics represented as a map.")
  protected final val validationMetricsObject: NullableMetricsParam =
    new NullableMetricsParam(this, "validationMetricsObject", "Validation metrics in strongly typed object.")
  protected final val crossValidationMetrics: MapStringDoubleParam =
    new MapStringDoubleParam(this, "crossValidationMetrics", "Cross Validation metrics represented as a map.")
  protected final val crossValidationMetricsObject: NullableMetricsParam =
    new NullableMetricsParam(this, "crossValidationMetricsObject", "Cross Validation metrics in strongly typed object.")
  protected final val crossValidationMetricsSummary: NullableDataFrameParam = new NullableDataFrameParam(
    parent = this,
    name = "crossValidationMetricsSummary",
    doc = "Cross validation metrics summary contains information about performance of individual folds" +
      "according to various model metrics.")
  protected final val trainingParams: MapStringStringParam =
    new MapStringStringParam(this, "trainingParams", "Training params")
  protected final val modelCategory: NullableStringParam =
    new NullableStringParam(this, "modelCategory", "H2O's model category")
  protected final val scoringHistory: NullableDataFrameParam =
    new NullableDataFrameParam(this, "scoringHistory", "Scoring history acquired during the model training.")
  protected var cvScoringHistory =
    new NullableDataFrameArrayParam(this, "cvScoringHistory", "Cross validation scoring history.")
  protected var reproducibilityInformationTable =
    new NullableDataFrameArrayParam(this, "reproducibilityInformationTable", "Reproducibility Information Table.")

  protected final val featureImportances: NullableDataFrameParam =
    new NullableDataFrameParam(this, "featureImportances", "Feature importances.")

  private[sparkling] final val numberOfCrossValidationModels: IntParam =
    new IntParam(this, "numberOfCrossValidationModels", "Number of cross validation models.")
  protected var crossValidationModels: Array[H2OMOJOModel] = null

  protected final val startTime: LongParam =
    new LongParam(this, "startTime", "Start time in milliseconds")
  protected final val endTime: LongParam =
    new LongParam(this, "endTime", "End time in milliseconds")
  protected final val runTime: LongParam =
    new LongParam(this, "runTime", "Runtime in milliseconds")
  protected final val defaultThreshold: DoubleParam =
    new DoubleParam(this, "defaultThreshold", "Default threshold used for predictions of classification models")

  setDefault(
    modelDetails -> null,
    trainingMetrics -> Map.empty[String, Double],
    trainingMetricsObject -> null,
    validationMetrics -> Map.empty[String, Double],
    validationMetricsObject -> null,
    crossValidationMetrics -> Map.empty[String, Double],
    crossValidationMetricsObject -> null,
    crossValidationMetricsSummary -> null,
    trainingParams -> Map.empty[String, String],
    modelCategory -> null,
    scoringHistory -> null,
    cvScoringHistory -> null,
    reproducibilityInformationTable -> null,
    featureImportances -> null,
    numberOfCrossValidationModels -> 0,
    startTime -> 0L,
    endTime -> 0L,
    runTime -> 0L,
    defaultThreshold -> 0.0)

  /**
    * Returns a map of all metrics of the Double type calculated on the training dataset.
    */
  def getTrainingMetrics(): Map[String, Double] = $(trainingMetrics)

  /**
    * Returns an object holding all metrics of the Double type and also more complex performance information
    * calculated on the training dataset.
    */
  def getTrainingMetricsObject(): H2OMetrics = $(trainingMetricsObject)

  /**
    * Returns a map of all metrics of the Double type calculated on the validation dataset.
    */
  def getValidationMetrics(): Map[String, Double] = $(validationMetrics)

  /**
    * Returns an object holding all metrics of the Double type and also more complex performance information
    * calculated on the validation dataset.
    */
  def getValidationMetricsObject(): H2OMetrics = $(validationMetricsObject)

  /**
    * Returns a map of all combined cross-validation holdout metrics of the Double type.
    */
  def getCrossValidationMetrics(): Map[String, Double] = $(crossValidationMetrics)

  /**
    * Returns an object holding all metrics of the Double type and also more complex performance information
    * combined from cross-validation holdouts.
    */
  def getCrossValidationMetricsObject(): H2OMetrics = $(crossValidationMetricsObject)

  /**
    * Returns a map of all metrics of the Double type. If the nfolds parameter was set, the metrics were combined from
    * cross-validation holdouts. If cross validations wasn't enabled, the metrics were calculated from a validation
    * dataset. If the validation dataset wasn't available, the metrics were calculated from the training dataset.
    */
  def getCurrentMetrics(): Map[String, Double] = {
    val nfolds = $(trainingParams).get("nfolds")
    val validationFrame = $(trainingParams).get("validation_frame")
    if (nfolds.isDefined && nfolds.get.toInt > 1) {
      getCrossValidationMetrics()
    } else if (validationFrame.isDefined) {
      getValidationMetrics()
    } else {
      getTrainingMetrics()
    }
  }

  /**
    * Returns an object holding all metrics of the Double type and also more complex performance information.
    * If the nfolds parameter was set, the object was combined from cross-validation holdouts. If cross validations
    * wasn't enabled, the object was calculated from a validation dataset. If the validation dataset wasn't available,
    * the object was calculated from the training dataset.
    */
  def getCurrentMetricsObject(): H2OMetrics = {
    val nfolds = $(trainingParams).get("nfolds")
    val validationFrame = $(trainingParams).get("validation_frame")
    if (nfolds.isDefined && nfolds.get.toInt > 1) {
      getCrossValidationMetricsObject()
    } else if (validationFrame.isDefined) {
      getValidationMetricsObject()
    } else {
      getTrainingMetricsObject()
    }
  }

  /**
    * Returns a data frame with information about performance of individual folds according to various model metrics.
    */
  def getCrossValidationMetricsSummary(): DataFrame = $(crossValidationMetricsSummary)

  def getTrainingParams(): Map[String, String] = $(trainingParams)

  def getModelCategory(): String = $(modelCategory)

  def getModelDetails(): String = $(modelDetails)

  def getDomainValues(): Map[String, Array[String]] = {
    val mojo = H2OMOJOCache.getMojoBackend(uid, getMojo, this)
    val columns = mojo.getNames
    columns.map(col => col -> mojo.getDomainValues(col)).toMap
  }

  def getScoringHistory(): DataFrame = $(scoringHistory)

  def getCrossValidationScoringHistory(): Array[DataFrame] = $(cvScoringHistory)

  def getReproducibilityInformationTable(): Array[DataFrame] = $(reproducibilityInformationTable)

  def getFeatureImportances(): DataFrame = $(featureImportances)

  def getCrossValidationModels(): Seq[this.type] = {
    if (crossValidationModels == null) {
      null
    } else {
      val result = new Array[this.type](crossValidationModels.length)
      for (i <- 0 until crossValidationModels.length) {
        result(i) = crossValidationModels(i).asInstanceOf[this.type]
      }
      result
    }
  }

  private[sparkling] def getCrossValidationModelsAsArray(): Array[H2OMOJOModel] = crossValidationModels

  private[sparkling] def setCrossValidationModels(models: Array[H2OMOJOModel]): this.type = {
    crossValidationModels = models
    if (models != null) {
      set(numberOfCrossValidationModels, models.length)
    }
    this
  }

  def getStartTime(): Long = $(startTime)

  def getEndTime(): Long = $(endTime)

  def getRunTime(): Long = $(runTime)

  def getDefaultThreshold(): Double = $(defaultThreshold)

  /**
    * The method returns an internal H2O-3 mojo model, which can be subsequently used with
    * [[EasyPredictModelWrapper]] to perform predictions on individual rows.
    */
  def unwrapMojoModel(): _root_.hex.genmodel.MojoModel = H2OMOJOCache.getMojoBackend(uid, getMojo, this)

  protected override def applyPredictionUdfToFlatDataFrame(
      flatDataFrame: DataFrame,
      udfConstructor: Array[String] => UserDefinedFunction,
      inputs: Array[String]): DataFrame = {
    val relevantColumnNames = getRelevantColumnNames(flatDataFrame, inputs)
    val args = relevantColumnNames.map(c => flatDataFrame(s"`$c`"))
    val udf = udfConstructor(relevantColumnNames)
    val predictWrapper = H2OMOJOCache.getMojoBackend(uid, getMojo, this)
    predictWrapper.getModelCategory match {
      case ModelCategory.Binomial | ModelCategory.Regression | ModelCategory.Multinomial | ModelCategory.Ordinal =>
        // Methods of EasyPredictModelWrapper for given prediction categories take offset as parameter.
        // Propagation of offset to EasyPredictModelWrapper was introduced with H2OSupervisedMOJOModel.
        // `lit(0.0)` represents a column with zero values (offset disabled) to ensure backward-compatibility of
        // MOJO models.
        flatDataFrame.withColumn(outputColumnName, udf(struct(args: _*), lit(0.0)))
      case _ =>
        flatDataFrame.withColumn(outputColumnName, udf(struct(args: _*)))
    }
  }

  private[sparkling] def setParameters(mojoModel: MojoModel, modelJson: JsonObject, settings: H2OMOJOSettings): Unit = {
    val outputJson = modelJson.get("output").getAsJsonObject
    val modelCategory = extractModelCategory(outputJson)
    set(this.convertUnknownCategoricalLevelsToNa -> settings.convertUnknownCategoricalLevelsToNa)
    set(this.convertInvalidNumbersToNa -> settings.convertInvalidNumbersToNa)
    set(this.modelDetails -> getModelDetails(modelJson))
    set(this.trainingMetrics -> extractMetrics(outputJson, "training_metrics"))
    set(this.trainingMetricsObject ->
      extractMetricsObject(outputJson, "training_metrics", mojoModel._algoName, modelCategory, getDataFrameSerializer))
    set(this.validationMetrics -> extractMetrics(outputJson, "validation_metrics"))
    set(
      this.validationMetricsObject ->
        extractMetricsObject(
          outputJson,
          "validation_metrics",
          mojoModel._algoName,
          modelCategory,
          getDataFrameSerializer))
    set(this.crossValidationMetrics -> extractMetrics(outputJson, "cross_validation_metrics"))
    set(
      this.crossValidationMetricsObject ->
        extractMetricsObject(
          outputJson,
          "cross_validation_metrics",
          mojoModel._algoName,
          modelCategory,
          getDataFrameSerializer))
    set(this.crossValidationMetricsSummary -> extractCrossValidationMetricsSummary(modelJson))
    set(this.trainingParams -> extractParams(modelJson))
    set(this.modelCategory -> modelCategory.toString)
    set(this.scoringHistory -> extractScoringHistory(outputJson))
    set(this.featureImportances -> extractFeatureImportances(outputJson))
    set(this.featureTypes -> extractFeatureTypes(outputJson))
<<<<<<< HEAD
    set(this.cvScoringHistory -> extractJsonTables(outputJson, "cv_scoring_history"))
    set(this.reproducibilityInformationTable -> extractJsonTables(outputJson, "reproducibility_information_table"))
=======
    set(this.startTime -> extractJsonFieldValue(outputJson, "start_time", _.getAsLong(), $(startTime)))
    set(this.endTime -> extractJsonFieldValue(outputJson, "end_time", _.getAsLong(), $(endTime)))
    set(this.runTime -> extractJsonFieldValue(outputJson, "run_time", _.getAsLong(), $(runTime)))
    set(
      this.defaultThreshold -> extractJsonFieldValue(
        outputJson,
        "default_threshold",
        _.getAsDouble(),
        $(defaultThreshold)))
>>>>>>> 1716d8f0
  }

  private[sparkling] def setEasyPredictModelWrapperConfiguration(
      config: EasyPredictModelWrapper.Config): EasyPredictModelWrapper.Config = {
    config.setConvertUnknownCategoricalLevelsToNa(this.getConvertUnknownCategoricalLevelsToNa())
    config.setConvertInvalidNumbersToNa(this.getConvertInvalidNumbersToNa())
    // always let H2O produce full output, filter later if required
    config.setUseExtendedOutput(true)
    config
  }

  private[sparkling] def loadEasyPredictModelWrapper(): EasyPredictModelWrapper = {
    val config = new EasyPredictModelWrapper.Config()
    val mojo = H2OMOJOCache.getMojoBackend(uid, getMojo, this)
    config.setModel(mojo)
    setEasyPredictModelWrapperConfiguration(config)
    new EasyPredictModelWrapper(config)
  }

  override def copy(extra: ParamMap): H2OMOJOModel = defaultCopy(extra)
}

trait H2OMOJOModelUtils extends Logging {

  private def removeMetaField(json: JsonElement): JsonElement = {
    if (json.isJsonObject) {
      json.getAsJsonObject.remove("__meta")
      json.getAsJsonObject.entrySet().asScala.foreach(entry => removeMetaField(entry.getValue))
    }
    if (json.isJsonArray) {
      json.getAsJsonArray.asScala.foreach(removeMetaField)
    }
    json
  }

  protected def getModelJson(mojo: File): JsonObject = {
    val reader = MojoReaderBackendFactory.createReaderBackend(mojo.getAbsolutePath)
    ModelJsonReader.parseModelJson(reader)
  }

  protected def getModelDetails(modelJson: JsonObject): String = {
    val json = modelJson.get("output").getAsJsonObject

    if (json == null) {
      "Model details not available!"
    } else {
      removeMetaField(json)
      json.remove("domains")
      json.remove("help")
      val gson = new GsonBuilder().setPrettyPrinting().create
      val prettyJson = gson.toJson(json)
      prettyJson
    }
  }

  protected def extractMetrics(json: JsonObject, metricType: String): Map[String, Double] = {
    if (json.get(metricType).isJsonNull) {
      Map.empty
    } else {
      val metricGroup = json.getAsJsonObject(metricType)
      val fields = metricGroup.entrySet().asScala.map(_.getKey)
      val metrics = H2OMetric.values().flatMap { metric =>
        val metricName = metric.toString
        val fieldName = fields.find(field => field.replaceAll("_", "").equalsIgnoreCase(metricName))
        if (fieldName.isDefined) {
          Some(metric -> metricGroup.get(fieldName.get).getAsDouble)
        } else {
          None
        }
      }
      metrics.sorted(H2OMetricOrdering).map(pair => (pair._1.name(), pair._2)).toMap
    }
  }

  protected def extractMetricsObject(
      json: JsonObject,
      metricType: String,
      algoName: String,
      modelCategory: H2OModelCategory.Value,
      dataFrameSerializerGetter: () => String): H2OMetrics = {
    val groupJson = json.get(metricType)
    if (groupJson.isJsonNull) {
      null
    } else {
      val metricGroup = groupJson.getAsJsonObject()
      H2OMetrics.loadMetrics(metricGroup, metricType, algoName, modelCategory, dataFrameSerializerGetter)
    }
  }

  protected def extractParams(modelJson: JsonObject): Map[String, String] = {
    val parameters = modelJson.get("parameters").getAsJsonArray.asScala.toArray
    parameters
      .flatMap { param =>
        val name = param.getAsJsonObject.get("name").getAsString
        val value = param.getAsJsonObject.get("actual_value")
        val stringValue = stringifyJSON(value)
        stringValue.map(name -> _)
      }
      .sorted
      .toMap
  }

  protected def extractModelCategory(outputJson: JsonObject): H2OModelCategory.Value = {
    H2OModelCategory.fromString(outputJson.get("model_category").getAsString)
  }

  protected def extractFeatureTypes(outputJson: JsonObject): Map[String, String] = {
    val names = outputJson.getAsJsonArray("names").asScala.map(_.getAsString)
    val columnTypesJsonArray = outputJson.getAsJsonArray("column_types")
    if (columnTypesJsonArray != null) {
      val types = columnTypesJsonArray.asScala.map(_.getAsString)
      names.zip(types).toMap
    } else {
      Map.empty[String, String]
    }
  }

  protected def jsonFieldToDataFrame(outputJson: JsonObject, fieldName: String): DataFrame = {
    if (outputJson == null || !outputJson.has(fieldName) || outputJson.get(fieldName).isJsonNull) {
      null
    } else {
      try {
        val table = ModelJsonReader.readTable(outputJson, fieldName)
        val columnTypes = table.getColTypes.map {
          case ColumnType.LONG => LongType
          case ColumnType.INT => IntegerType
          case ColumnType.DOUBLE => DoubleType
          case ColumnType.FLOAT => FloatType
          case ColumnType.STRING => StringType
        }
        val columns = table.getColHeaders.zip(columnTypes).map {
          case (columnName, columnType) => StructField(columnName, columnType, nullable = true)
        }
        val schema = StructType(columns)
        val rows = (0 until table.rows()).map { rowId =>
          val rowData = (0 until table.columns())
            .map { colId =>
              table.getCell(colId, rowId) match {
                case str: String if table.getColTypes()(colId) == ColumnType.INT => Integer.parseInt(str)
                case str: String if table.getColTypes()(colId) == ColumnType.FLOAT => java.lang.Float.parseFloat(str)
                case value => value
              }
            }
            .toArray[Any]
          val row: Row = new GenericRowWithSchema(rowData, schema)
          row
        }.asJava
        val dataFrame = SparkSessionUtils.active.createDataFrame(rows, schema)
        if (dataFrame.columns.contains("")) dataFrame.withColumnRenamed("", "-") else dataFrame
      } catch {
        case e: Throwable =>
          logError(s"Unsuccessful try to extract '$fieldName' as a data frame from JSON representation.", e)
          null
      }
    }
  }

  protected def extractScoringHistory(outputJson: JsonObject): DataFrame = {
    val df = jsonFieldToDataFrame(outputJson, "scoring_history")
    if (df != null && df.columns.contains("-")) df.drop("-") else df
  }

  protected def extractJsonTables(outputJson: JsonObject, fieldName: String): Array[DataFrame] = {
    if (outputJson == null || !outputJson.has(fieldName) || outputJson.get(fieldName).isJsonNull) {
      Array.empty[DataFrame]
    } else {
      val tables = outputJson.getAsJsonArray(fieldName)
      for (table <- tables.asScala.toArray) yield {
        val jsonTableObject = new JsonObject()
        jsonTableObject.add("wrapped_table", table)
        jsonFieldToDataFrame(jsonTableObject, "wrapped_table")
      }
    }
  }

  protected def extractFeatureImportances(outputJson: JsonObject): DataFrame = {
    jsonFieldToDataFrame(outputJson, "variable_importances")
  }

  protected def extractCrossValidationMetricsSummary(modelJson: JsonObject): DataFrame = {
    val outputJson = modelJson.get("output").getAsJsonObject
    val rawSummaryDF = jsonFieldToDataFrame(outputJson, "cross_validation_metrics_summary")

    if (rawSummaryDF != null) {
      // Convert columns to Float for older mojos returning everything as a string columns.
      val columns = rawSummaryDF.columns.filter(_ != "-")
      val typedSummaryDF = columns.foldLeft(rawSummaryDF)((df, cn) => df.withColumn(cn, col(cn).cast(FloatType)))

      // Convert H2O Metric names to SW names
      val conversionMap = H2OMetric.values().map(i => i.name().toLowerCase -> i.name()).toMap

      val nameConversion = (value: String) =>
        conversionMap.getOrElse(value.replace("_", ""), MetricNameConverter.convertFromH2OToSW(value)._2)
      val nameConversionUDF = udf[String, String](nameConversion)
      val withSWNamesDF = typedSummaryDF
        .select(nameConversionUDF(col("-")) as "metric", col("*"))
        .drop("-")

      withSWNamesDF
    } else {
      null
    }
  }

  protected def extractJsonFieldValue[T](
      outputJson: JsonObject,
      fieldName: String,
      getValue: JsonElement => T,
      defaultValue: T): T = {
    if (outputJson == null || !outputJson.has(fieldName) || outputJson.get(fieldName).isJsonNull) {
      defaultValue
    } else {
      getValue(outputJson.get(fieldName))
    }
  }

  private def stringifyJSON(value: JsonElement): Option[String] = {
    value match {
      case v: JsonPrimitive => Some(v.getAsString)
      case v: JsonArray =>
        val stringElements = v.asScala.flatMap(stringifyJSON)
        val arrayAsString = stringElements.mkString("[", ", ", "]")
        Some(arrayAsString)
      case _: JsonNull => None
      case v: JsonObject =>
        if (v.has("name")) {
          stringifyJSON(v.get("name"))
        } else {
          None
        }
    }
  }

  private object H2OMetricOrdering extends Ordering[(H2OMetric, Double)] {
    def compare(a: (H2OMetric, Double), b: (H2OMetric, Double)): Int = a._1.name().compare(b._1.name())
  }

}

object H2OMOJOModel
  extends H2OMOJOReadable[H2OMOJOModel]
  with H2OMOJOLoader[H2OMOJOModel]
  with H2OMOJOModelUtils
  with H2OMOJOModelFactory {

  override def createFromMojo(mojo: InputStream, uid: String, settings: H2OMOJOSettings): H2OMOJOModel = {
    val mojoFile = SparkSessionUtils.inputStreamToTempFile(mojo, uid, ".mojo")
    createFromMojo(mojoFile, uid, settings)
  }

  def createFromMojo(mojo: File, uid: String, settings: H2OMOJOSettings): H2OMOJOModel = {
    val mojoModel = Utils.getMojoModel(mojo)
    val model = createSpecificMOJOModel(uid, mojoModel._algoName, mojoModel._category)
    model.setSpecificParams(mojoModel)
    model.setMojo(mojo)
    val modelJson = getModelJson(mojo)
    model.setParameters(mojoModel, modelJson, settings)
    model
  }
}

abstract class H2OSpecificMOJOLoader[T <: ai.h2o.sparkling.ml.models.HasMojo: ClassTag]
  extends H2OMOJOReadable[T]
  with H2OMOJOLoader[T] {

  override def createFromMojo(mojo: InputStream, uid: String, settings: H2OMOJOSettings): T = {
    val mojoModel = H2OMOJOModel.createFromMojo(mojo, uid, settings)
    mojoModel match {
      case specificModel: T => specificModel
      case unexpectedModel =>
        throw new RuntimeException(
          s"The MOJO model can't be loaded " +
            s"as ${this.getClass.getSimpleName}. Use ${unexpectedModel.getClass.getSimpleName} instead!")
    }
  }
}

object H2OMOJOCache extends H2OMOJOBaseCache[MojoModel, H2OMOJOModel] {
  override def loadMojoBackend(mojo: File, model: H2OMOJOModel): MojoModel = Utils.getMojoModel(mojo)
}<|MERGE_RESOLUTION|>--- conflicted
+++ resolved
@@ -305,10 +305,8 @@
     set(this.scoringHistory -> extractScoringHistory(outputJson))
     set(this.featureImportances -> extractFeatureImportances(outputJson))
     set(this.featureTypes -> extractFeatureTypes(outputJson))
-<<<<<<< HEAD
     set(this.cvScoringHistory -> extractJsonTables(outputJson, "cv_scoring_history"))
     set(this.reproducibilityInformationTable -> extractJsonTables(outputJson, "reproducibility_information_table"))
-=======
     set(this.startTime -> extractJsonFieldValue(outputJson, "start_time", _.getAsLong(), $(startTime)))
     set(this.endTime -> extractJsonFieldValue(outputJson, "end_time", _.getAsLong(), $(endTime)))
     set(this.runTime -> extractJsonFieldValue(outputJson, "run_time", _.getAsLong(), $(runTime)))
@@ -318,7 +316,6 @@
         "default_threshold",
         _.getAsDouble(),
         $(defaultThreshold)))
->>>>>>> 1716d8f0
   }
 
   private[sparkling] def setEasyPredictModelWrapperConfiguration(

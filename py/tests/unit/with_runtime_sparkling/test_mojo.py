--- conflicted
+++ resolved
@@ -261,7 +261,30 @@
     assert model.getValidationMetricsObject() is None
     assert model.getValidationMetrics() == {}
 
-<<<<<<< HEAD
+
+def testGetStartTime():
+    mojo = H2OMOJOModel.createFromMojo(
+        "file://" + os.path.abspath("../ml/src/test/resources/multi_model_iris.mojo"))
+    assert mojo.getStartTime() == 1631392711317
+
+
+def testGetEndTime():
+    mojo = H2OMOJOModel.createFromMojo(
+        "file://" + os.path.abspath("../ml/src/test/resources/multi_model_iris.mojo"))
+    assert mojo.getEndTime() == 1631392711360
+
+
+def testGetRunTime():
+    mojo = H2OMOJOModel.createFromMojo(
+        "file://" + os.path.abspath("../ml/src/test/resources/multi_model_iris.mojo"))
+    assert mojo.getRunTime() == 43
+
+
+def testGetDefaultThreshold():
+    mojo = H2OMOJOModel.createFromMojo(
+        "file://" + os.path.abspath("../ml/src/test/resources/binom_model_prostate.mojo"))
+    assert mojo.getDefaultThreshold() == 0.40858428648438255
+
 
 def testGetCrossValidationScoringHistory():
     mojo = H2OMOJOModel.createFromMojo("file://" + os.path.abspath("../ml/src/test/resources/gbm_cv.mojo"))
@@ -285,24 +308,3 @@
     mojo = H2OMOJOModel.createFromMojo("file://" + os.path.abspath("../ml/src/test/resources/airlines_boolean.mojo"))
     info = mojo.getReproducibilityInformationTable()
     assert len(info) == 0
-=======
-def testGetStartTime():
-    mojo = H2OMOJOModel.createFromMojo(
-        "file://" + os.path.abspath("../ml/src/test/resources/multi_model_iris.mojo"))
-    assert mojo.getStartTime() == 1631392711317
-
-def testGetEndTime():
-    mojo = H2OMOJOModel.createFromMojo(
-        "file://" + os.path.abspath("../ml/src/test/resources/multi_model_iris.mojo"))
-    assert mojo.getEndTime() == 1631392711360
-
-def testGetRunTime():
-    mojo = H2OMOJOModel.createFromMojo(
-        "file://" + os.path.abspath("../ml/src/test/resources/multi_model_iris.mojo"))
-    assert mojo.getRunTime() == 43
-
-def testGetDefaultThreshold():
-    mojo = H2OMOJOModel.createFromMojo(
-        "file://" + os.path.abspath("../ml/src/test/resources/binom_model_prostate.mojo"))
-    assert mojo.getDefaultThreshold() == 0.40858428648438255
->>>>>>> 1716d8f0

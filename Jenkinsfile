#!/usr/bin/groovy

@Library('test-shared-library') _

pipeline{

    agent { label 'mr-0xd3' }

    parameters {
        string(name: 'branchName', defaultValue: 'master', description: 'Test given branch on top of YARN.')
        string(name: 'hdpVersion', defaultValue: 'current', description: 'HDP version to pass to Spark configuration - for example, 2.2.0.0-2041, or 2.6.0.2.2, or current. When running external tests on yarn, the current will not do since it is not automatically expanded -> so please set 2.2.6.3-1')

        booleanParam(name: 'runBuildTests', defaultValue: true, description: 'Run build tests - junit and local integration tests')
        booleanParam(name: 'runScriptTests', defaultValue: true, description: 'Run script tests')
        booleanParam(name: 'runIntegTests', defaultValue: true, description: 'Run integration tests')
        booleanParam(name: 'startH2OClusterOnYarn', defaultValue: false)
        booleanParam(name: 'runPySparklingIntegTests', defaultValue: false, description: 'Run pySparkling integration tests')

        string(name: 'sparkVersion', defaultValue: '2.1.0', description: 'Version of Spark used for testing')
        string(name: 'sparklingTestEnv', defaultValue: 'yarn', description: 'Sparkling water test profile (default yarn)')
        string(name: 'backendMode', defaultValue: 'internal', description: '')
        string(name: 'driverHadoopVersion', defaultValue: 'hdp2.2', description: 'Hadoop version for which h2o driver will be obtained')

        string(name: 'artifactDirectory', defaultValue: '.', description: 'artifact directory')
        string(name: 'buildNumber', defaultValue: '99',description: 'Build number')
        booleanParam(name: 'nightlyBuild', defaultValue: false, description: 'Upload the artifacts if the build is nighlty')
    }

    environment {
        HADOOP_VERSION  = "2.6" 
        SPARK_HOME      = "${env.WORKSPACE}/spark-${params.sparkVersion}-bin-hadoop${HADOOP_VERSION}"
        HADOOP_CONF_DIR = "/etc/hadoop/conf"
        MASTER          = "yarn-client"
        H2O_PYTHON_WHEEL="${env.WORKSPACE}/private/h2o.whl"
        H2O_EXTENDED_JAR="${env.WORKSPACE}/assembly-h2o/private/"
        SPARK="spark-${params.sparkVersion}-bin-hadoop${HADOOP_VERSION}"
    }

    stages {

        stage('Git Checkout and Preparation'){
            steps{
                //checkout scm
                git url: 'https://github.com/h2oai/sparkling-water.git', branch: 'master'
                sh """
                if [ ! -d "${env.SPARK}" ]; then
                        wget -q "http://d3kbcqa49mib13.cloudfront.net/${env.SPARK}.tgz"
                        echo "Extracting spark JAR"
                        tar zxvf ${env.SPARK}.tgz
                fi

                echo 'Checkout and Preparation completed'
                """
            }
        }

        stage('QA: Prepare Environment and Data') {
            steps {
                sh """
                    # Setup 
                    echo "spark.driver.extraJavaOptions -Dhdp.version="${params.hdpVersion}"" >> ${env.SPARK_HOME}/conf/spark-defaults.conf
                    echo "spark.yarn.am.extraJavaOptions -Dhdp.version="${params.hdpVersion}"" >> ${env.SPARK_HOME}/conf/spark-defaults.conf
                    echo "spark.executor.extraJavaOptions -Dhdp.version="${params.hdpVersion}"" >> ${env.SPARK_HOME}/conf/spark-defaults.conf

                    echo "-Dhdp.version="${params.hdpVersion}"" >> ${env.SPARK_HOME}/conf/java-opts
                   """

                sh """
                    mkdir -p ${env.WORKSPACE}/examples/bigdata/laptop/citibike-nyc/
                    cp /home/0xdiag/bigdata/laptop/citibike-nyc/2013-07.csv ${env.WORKSPACE}/examples/bigdata/laptop/citibike-nyc/2013-07.csv
                    cp /home/0xdiag/bigdata/laptop/citibike-nyc/2013-08.csv ${env.WORKSPACE}/examples/bigdata/laptop/citibike-nyc/2013-08.csv
                    cp /home/0xdiag/bigdata/laptop/citibike-nyc/2013-09.csv ${env.WORKSPACE}/examples/bigdata/laptop/citibike-nyc/2013-09.csv
                    cp /home/0xdiag/bigdata/laptop/citibike-nyc/2013-10.csv ${env.WORKSPACE}/examples/bigdata/laptop/citibike-nyc/2013-10.csv
                    cp /home/0xdiag/bigdata/laptop/citibike-nyc/2013-11.csv ${env.WORKSPACE}/examples/bigdata/laptop/citibike-nyc/2013-11.csv
                    cp /home/0xdiag/bigdata/laptop/citibike-nyc/2013-12.csv ${env.WORKSPACE}/examples/bigdata/laptop/citibike-nyc/2013-12.csv
                    cp /home/0xdiag/bigdata/laptop/citibike-nyc/31081_New_York_City__Hourly_2013.csv ${env.WORKSPACE}/examples/bigdata/laptop/citibike-nyc/31081_New_York_City__Hourly_2013.csv
                   """

                sh """
                    # Download h2o-python client, save it in private directory
                    # and export variable H2O_PYTHON_WHEEL driving building of pysparkling package
                    mkdir -p ${env.WORKSPACE}/private/
                    curl -s `./gradlew -q printH2OWheelPackage` > ${env.WORKSPACE}/private/h2o.whl
                    ./gradlew -q extendJar -PdownloadH2O=${params.driverHadoopVersion}
                   """
            }
        }
        stage('QA: Distributed Integration tests') {

            steps {

                parallel(
                        sparklinginteg:{
                        sh "echo Running the internal backend mode"
<<<<<<< HEAD
                        sh "${env.WORKSPACE}/gradlew integTest -PbackendMode=${params.backendMode} -PstartH2OClusterOnYarn -PsparklingTestEnv=$sparklingTestEnv -PsparkMaster=${env.MASTER} -PsparkHome=${env.SPARK_HOME} -x check -x :sparkling-water-py:integTest"
                        archiveArtifacts artifacts:'**/build/*tests.log,**/*.log, **/out.*, **/*py.out.txt,examples/build/test-results/binary/integTest/*, **/stdout, **/stderr,**/build/**/*log*, py/build/py_*_report.txt,**/build/reports/'
=======
                        sh "${env.WORKSPACE}/gradlew integTest -PbackendMode=internal -PstartH2OClusterOnYarn -PsparklingTestEnv=$sparklingTestEnv -PsparkMaster=${env.MASTER} -PsparkHome=${env.SPARK_HOME} -x check -x :sparkling-water-py:integTest"

                },
                        external:{
                        sh "echo Running the external backend mode"
                        sh "${env.WORKSPACE}/gradlew integTest -PbackendMode=external -PsparklingTestEnv=${params.sparklingTestEnv} -PsparkMaster=${env.MASTER} -PsparkHome=${env.SPARK_HOME} -x check -x :sparkling-water-py:integTest"
>>>>>>> ccbf2458
                },
                        pysparklingyarn:{
                        sh """
                            ${env.WORKSPACE}/gradlew integTestPython -PbackendMode=${params.backendMode} -PstartH2OClusterOnYarn -PsparklingTestEnv=$sparklingTestEnv -PsparkMaster=${env.MASTER} -PsparkHome=${env.SPARK_HOME} -x check
                            mkdir -p py/build/test-result
                            touch py/build/test-result/empty.xml
                        """
                        },
                        pysparkling:{
                        sh """
                            ${env.WORKSPACE}/gradlew integTestPython -PbackendMode=${params.backendMode} -PsparklingTestEnv=$sparklingTestEnv -PsparkMaster=${env.MASTER} -PsparkHome=${env.SPARK_HOME} -x check
                            mkdir -p py/build/test-result
                            touch py/build/test-result/empty.xml
                        """
                        },
                        failFast: false
                        archiveArtifacts artifacts:'**/build/*tests.log,**/*.log, **/out.*, **/*py.out.txt,examples/build/test-results/binary/integTest/*, **/stdout, **/stderr,**/build/**/*log*, py/build/py_*_report.txt,**/build/reports/'
                )

            }
			post {
				always {
				    archiveArtifacts artifacts:'**/build/*tests.log,**/*.log, **/out.*, **/*py.out.txt,examples/build/test-results/binary/integTest/*, **/stdout, **/stderr,**/build/**/*log*, py/build/py_*_report.txt,**/build/reports/'
                    junit 'examples/build/test-results/integrationTest/*.xml'
					publishHTML target: [
						allowMissing: false,
					  	alwaysLinkToLastBuild: true,
					  	keepAll: true,
					  	reportDir: 'examples/build/reports/tests/distributedIntegTest',
					  	reportFiles: 'index.html',
					  	reportName: 'Examples Integration Tests'
					]
					archiveArtifacts artifacts:'**/build/*tests.log,**/*.log, **/out.*, **/*py.out.txt,examples/build/test-results/binary/integTest/*, **/stdout, **/stderr,**/build/**/*log*, py/build/py_*_report.txt,**/build/reports/'
				}
			}

        }

 /*       stage('Publish artifacts to S3') {
            steps {
                sh """
                if [ ${params.nightlyBuild} == true ]; then
                    s3publish_artifacts(${params.artifactDirectory}, ${params.branchName}, ${params.buildNumber})
                fi
            """
            }
        }
*/

  /*      stage('QA:Integration test- pySparkling'){

            steps{
                sh"""

                     # Run pySparkling integration tests on top of YARN
                     #
                     if [ "params.runPySparklingIntegTests" = true -a "param.startH2OClusterOnYarn" = true ]; then
                             ${env.WORKSPACE}/gradlew integTestPython -PbackendMode=${params.backendMode} -PstartH2OClusterOnYarn -PsparklingTestEnv=${params.sparklingTestEnv} -PsparkMaster=${env.MASTER} -PsparkHome=${env.SPARK_HOME} -x check
                             # manually create empty test-result/empty.xml file so Publish JUnit test result report does not fail when only pySparkling integration tests parameter has been selected
                             mkdir -p py/build/test-result
                             touch py/build/test-result/empty.xml
                     fi
                     if [ "params.runPySparklingIntegTests" = true -a "params.startH2OClusterOnYarn" = false ]; then
                             ${env.WORKSPACE}/gradlew integTestPython -PbackendMode=${params.backendMode} -PsparklingTestEnv=${params.sparklingTestEnv} -PsparkMaster=${env.MASTER} -PsparkHome=${env.SPARK_HOME} -x check
                             # manually create empty test-result/empty.xml file so Publish JUnit test result report does not fail when only pySparkling integration tests parameter has been selected
                             mkdir -p py/build/test-result
                             touch py/build/test-result/empty.xml
                     fi

                    #echo 'Archiving artifacts after Integration test- pySparkling'
                    echo 'Finished integration test'

                 """

             */   //archiveArtifacts artifacts:'**/build/*tests.log,**/*.log, **/out.*, **/*py.out.txt,examples/build/test-results/binary/integTest/*, **/stdout, **/stderr,**/build/**/*log*, py/build/py_*_report.txt,**/build/reports/'
    //    //    }
       // }

    }
}


// Def sections

def success(message) {

    sh 'echo "Test ran successful"'

    step([$class: 'GitHubCommitStatusSetter',
        contextSource: [$class: 'ManuallyEnteredCommitContextSource',
        context: 'h2o-ops'],
        statusResultSource: [$class: 'ConditionalStatusResultSource',
        results: [[$class: 'AnyBuildResult',
        state: 'SUCCESS',
        message: message ]]]])

}

def failure(message) {

        sh 'echo "Test failed "'
        step([$class: 'GitHubCommitStatusSetter',
            contextSource: [$class: 'ManuallyEnteredCommitContextSource',
            context: 'h2o-ops'],
            statusResultSource: [$class: 'ConditionalStatusResultSource',
            results: [[$class: 'AnyBuildResult',
            message: message,
            state: 'FAILURE']]]])
}<|MERGE_RESOLUTION|>--- conflicted
+++ resolved
@@ -91,19 +91,11 @@
 
                 parallel(
                         sparklinginteg:{
-                        sh "echo Running the internal backend mode"
-<<<<<<< HEAD
+
                         sh "${env.WORKSPACE}/gradlew integTest -PbackendMode=${params.backendMode} -PstartH2OClusterOnYarn -PsparklingTestEnv=$sparklingTestEnv -PsparkMaster=${env.MASTER} -PsparkHome=${env.SPARK_HOME} -x check -x :sparkling-water-py:integTest"
-                        archiveArtifacts artifacts:'**/build/*tests.log,**/*.log, **/out.*, **/*py.out.txt,examples/build/test-results/binary/integTest/*, **/stdout, **/stderr,**/build/**/*log*, py/build/py_*_report.txt,**/build/reports/'
-=======
-                        sh "${env.WORKSPACE}/gradlew integTest -PbackendMode=internal -PstartH2OClusterOnYarn -PsparklingTestEnv=$sparklingTestEnv -PsparkMaster=${env.MASTER} -PsparkHome=${env.SPARK_HOME} -x check -x :sparkling-water-py:integTest"
-
-                },
-                        external:{
-                        sh "echo Running the external backend mode"
-                        sh "${env.WORKSPACE}/gradlew integTest -PbackendMode=external -PsparklingTestEnv=${params.sparklingTestEnv} -PsparkMaster=${env.MASTER} -PsparkHome=${env.SPARK_HOME} -x check -x :sparkling-water-py:integTest"
->>>>>>> ccbf2458
-                },
+           
+                        },
+
                         pysparklingyarn:{
                         sh """
                             ${env.WORKSPACE}/gradlew integTestPython -PbackendMode=${params.backendMode} -PstartH2OClusterOnYarn -PsparklingTestEnv=$sparklingTestEnv -PsparkMaster=${env.MASTER} -PsparkHome=${env.SPARK_HOME} -x check

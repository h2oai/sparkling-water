/*
 * Licensed to the Apache Software Foundation (ASF) under one or more
 * contributor license agreements.  See the NOTICE file distributed with
 * this work for additional information regarding copyright ownership.
 * The ASF licenses this file to You under the Apache License, Version 2.0
 * (the "License"); you may not use this file except in compliance with
 * the License.  You may obtain a copy of the License at
 *
 *    http://www.apache.org/licenses/LICENSE-2.0
 *
 * Unless required by applicable law or agreed to in writing, software
 * distributed under the License is distributed on an "AS IS" BASIS,
 * WITHOUT WARRANTIES OR CONDITIONS OF ANY KIND, either express or implied.
 * See the License for the specific language governing permissions and
 * limitations under the License.
 */
package ai.h2o.sparkling.ml.utils

import java.io.File
import ai.h2o.sparkling.backend.H2OJob
import ai.h2o.sparkling.backend.utils.{RestApiUtils, RestCommunication}
import ai.h2o.sparkling.ml.internals.H2OModel
import ai.h2o.sparkling.ml.models.{H2OMOJOModel, H2OMOJOSettings}
import ai.h2o.sparkling.{H2OConf, H2OContext}
import hex.schemas.ModelBuilderSchema
import org.apache.spark.expose
import water.api.schemas3.ValidationMessageV3

trait EstimatorCommonUtils extends RestCommunication {
  protected def trainAndGetDestinationKey(
      endpointSuffix: String,
      params: Map[String, Any],
      encodeParamsAsJson: Boolean = false): String = {
    val conf = H2OContext.ensure().getConf
    val endpoint = RestApiUtils.getClusterEndpoint(conf)
    val modelBuilder = update[ModelBuilderSchema[_, _, _]](
      endpoint,
      endpointSuffix,
      conf,
      params,
      Seq((classOf[ModelBuilderSchema[_, _, _]], "parameters")),
      encodeParamsAsJson)
    val jobId = modelBuilder.job.key.name
<<<<<<< HEAD
    H2OJob(jobId).waitForFinish()
    Option(modelBuilder.messages).foreach(printWarnings)
=======
    H2OJob(jobId).waitForFinishAndPrintProgress()
>>>>>>> 2c9a8e02
    modelBuilder.job.dest.name
  }

  protected def trainAndGetMOJOModel(
      endpointSuffix: String,
      params: Map[String, Any],
      encodeParamsAsJson: Boolean = false): H2OMOJOModel = {
    val modelKey = trainAndGetDestinationKey(endpointSuffix, params, encodeParamsAsJson)
    val mojo = H2OModel(modelKey)
    mojo.toMOJOModel(modelKey + "_uid", H2OMOJOSettings(), false)
  }

  private[sparkling] def downloadBinaryModel(modelId: String, conf: H2OConf): File = {
    val endpoint = RestApiUtils.getClusterEndpoint(conf)
    val sparkTmpDir = expose.Utils.createTempDir(expose.Utils.getLocalDir(conf.sparkConf))
    val target = new File(sparkTmpDir, s"$modelId.bin")
    downloadBinaryURLContent(endpoint, s"/3/Models.fetch.bin/$modelId", conf, target)
    target
  }

  protected def convertModelIdToKey(key: String): String = {
    if (H2OModel.modelExists(key)) {
      val replacement = findAlternativeKey(key)
      logWarning(
        s"Model id '$key' is already used by a different H2O model. Replacing the original id with '$replacement' ...")
      replacement
    } else {
      key
    }
  }

  private def findAlternativeKey(modelId: String): String = {
    var suffixNumber = 0
    var replacement: String = null
    do {
      suffixNumber = suffixNumber + 1
      replacement = s"${modelId}_$suffixNumber"
    } while (H2OModel.modelExists(replacement))
    replacement
  }

  private def printWarnings(messages: Array[ValidationMessageV3]): Unit = {
    val warn = "WARN"
    messages
      .filter(_.message_type == warn)
      .map(msg => s"$warn: ${msg.message} (field name: ${msg.field_name})")
      .foreach(System.err.println)
  }
}<|MERGE_RESOLUTION|>--- conflicted
+++ resolved
@@ -41,12 +41,8 @@
       Seq((classOf[ModelBuilderSchema[_, _, _]], "parameters")),
       encodeParamsAsJson)
     val jobId = modelBuilder.job.key.name
-<<<<<<< HEAD
-    H2OJob(jobId).waitForFinish()
+    H2OJob(jobId).waitForFinishAndPrintProgress()
     Option(modelBuilder.messages).foreach(printWarnings)
-=======
-    H2OJob(jobId).waitForFinishAndPrintProgress()
->>>>>>> 2c9a8e02
     modelBuilder.job.dest.name
   }
 
